<<<<<<< HEAD
const path = require('path'); // use Node path to build absolute stub directory
const Module = require('module'); // access internal module loader to refresh paths
const stubsPath = path.join(__dirname, 'stubs'); // resolve location of dependency stubs
process.env.NODE_PATH = process.env.NODE_PATH // prepend stubs directory to module lookup
  ? `${stubsPath}${path.delimiter}${process.env.NODE_PATH}` // keep existing NODE_PATH while prioritizing stubs
  : stubsPath; // when NODE_PATH is empty ensure stubs are still used
Module._initPaths(); // reinitialize resolution cache so Node picks up updated NODE_PATH
=======
const path = require('path'); //core Node module for handling filesystem paths
const Module = require('module'); //exposes internal module loader utilities
const stubsPath = path.join(__dirname, 'stubs'); //resolve absolute path to stub dependencies
process.env.NODE_PATH = process.env.NODE_PATH //prepend stub path while preserving existing NODE_PATH
  ? `${stubsPath}${path.delimiter}${process.env.NODE_PATH}` //ensures stubs override real modules during tests
  : stubsPath; //use stubs exclusively when no NODE_PATH is set
Module._initPaths(); //reinitialize search paths so Node honors updated NODE_PATH
>>>>>>> f66ad735
<|MERGE_RESOLUTION|>--- conflicted
+++ resolved
@@ -1,4 +1,4 @@
-<<<<<<< HEAD
+
 const path = require('path'); // use Node path to build absolute stub directory
 const Module = require('module'); // access internal module loader to refresh paths
 const stubsPath = path.join(__dirname, 'stubs'); // resolve location of dependency stubs
@@ -6,12 +6,3 @@
   ? `${stubsPath}${path.delimiter}${process.env.NODE_PATH}` // keep existing NODE_PATH while prioritizing stubs
   : stubsPath; // when NODE_PATH is empty ensure stubs are still used
 Module._initPaths(); // reinitialize resolution cache so Node picks up updated NODE_PATH
-=======
-const path = require('path'); //core Node module for handling filesystem paths
-const Module = require('module'); //exposes internal module loader utilities
-const stubsPath = path.join(__dirname, 'stubs'); //resolve absolute path to stub dependencies
-process.env.NODE_PATH = process.env.NODE_PATH //prepend stub path while preserving existing NODE_PATH
-  ? `${stubsPath}${path.delimiter}${process.env.NODE_PATH}` //ensures stubs override real modules during tests
-  : stubsPath; //use stubs exclusively when no NODE_PATH is set
-Module._initPaths(); //reinitialize search paths so Node honors updated NODE_PATH
->>>>>>> f66ad735
