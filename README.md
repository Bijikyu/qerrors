# qerrors

A middleware module to log errors and analyze them via an external AI API. 
Error logger that prints error stack and AI advice in the actual logs
to resolve errors.

## Environment Variables

<<<<<<< HEAD
You will need to set OPENAI_TOKEN in your environment, get your key at [OpenAI](https://openai.com). //(mention required token)
The retry behaviour can be tuned with QERRORS_RETRY_ATTEMPTS and QERRORS_RETRY_BASE_MS which default to 2 and 100 respectively. //(document retry env vars)
=======
You will need to set OPENAI_TOKEN in your environment, get your key at [OpenAI](https://openai.com).
You can optionally set `QERRORS_CACHE_LIMIT` to adjust how many advice entries are cached; the default is 50.

Additional options control the logger's file rotation:

* `QERRORS_LOG_MAXSIZE` - max log file size in bytes before rotation (default `1048576`)
* `QERRORS_LOG_MAXFILES` - number of rotated files to keep (default `5`)
>>>>>>> 6cb2d24d

## License

ISC

## Installation

```bash
npm install qerrors
```

## Usage

```javascript
// Import just qerrors:
const {qerrors} = require('qerrors');
// OR import both qerrors and logger: //(changed qErrors to qerrors for casing consistency)
const { qerrors, logger } = require('qerrors');

// Example of using qerrors as Express middleware:
app.use((err, req, res, next) => {
	qerrors(err, 'RouteName', req, res, next);
});

// Using qerrors in any catch block:
function doFunction(req, res, next) {
	try {
		//code
	} catch (error) {
		qerrors(error, "doFunction", req, res, next); //req res and next are optional
	}
}

// Example for javascript that is not express related (node / service code / biz logic)
function doFunction(param) {
	try {
		//code
	} catch (error) {
		qerrors(error, "doFunction", param);
	}
}

// ... or if multiple params:
function doFunction(param1, param2) {
	try {
		//code
	} catch (error) {
		qerrors(error, "doFunction", {param1, param2}); 
	}
}

// Using the Winston logger directly:
logger.info('Application started');
logger.warn('Something might be wrong');
logger.error('An error occurred', { errorDetails: error });
```

## Testing

Running `npm test` starts Node's built-in test runner using the `--test` flag.
The included tests rely on the `qtests` library to stub network requests, so the
suite can run entirely offline.

<|MERGE_RESOLUTION|>--- conflicted
+++ resolved
@@ -6,10 +6,10 @@
 
 ## Environment Variables
 
-<<<<<<< HEAD
+
 You will need to set OPENAI_TOKEN in your environment, get your key at [OpenAI](https://openai.com). //(mention required token)
 The retry behaviour can be tuned with QERRORS_RETRY_ATTEMPTS and QERRORS_RETRY_BASE_MS which default to 2 and 100 respectively. //(document retry env vars)
-=======
+
 You will need to set OPENAI_TOKEN in your environment, get your key at [OpenAI](https://openai.com).
 You can optionally set `QERRORS_CACHE_LIMIT` to adjust how many advice entries are cached; the default is 50.
 
@@ -17,7 +17,7 @@
 
 * `QERRORS_LOG_MAXSIZE` - max log file size in bytes before rotation (default `1048576`)
 * `QERRORS_LOG_MAXFILES` - number of rotated files to keep (default `5`)
->>>>>>> 6cb2d24d
+
 
 ## License
 
