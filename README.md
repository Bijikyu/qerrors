--- conflicted
+++ resolved
@@ -10,12 +10,10 @@
 qerrors reads several environment variables to tune its behavior. A small configuration file in the library sets sensible defaults when these variables are not defined. Only `OPENAI_TOKEN` must be provided manually to enable AI analysis. Obtain your key from [OpenAI](https://openai.com) and set the variable in your environment.
 
 * `OPENAI_TOKEN` &ndash; your OpenAI API key.
-<<<<<<< HEAD
+
 * `QERRORS_OPENAI_URL` &ndash; OpenAI API endpoint (default `https://api.openai.com/v1/chat/completions`).
 * `QERRORS_CONCURRENCY` &ndash; maximum concurrent analyses (default `5`, raise for high traffic, values over `1000` are clamped). //(document clamp)
-=======
-* `QERRORS_CONCURRENCY` &ndash; maximum concurrent analyses (default `5`, raise for high traffic, values over `QERRORS_SAFE_THRESHOLD` are clamped).
->>>>>>> 4eeb52a5
+
 
 * `QERRORS_CACHE_LIMIT` &ndash; size of the advice cache (default `50`, set to `0` to disable caching, values over `1000` are clamped).
 * `QERRORS_CACHE_TTL` &ndash; seconds before cached advice expires (default `86400`).
