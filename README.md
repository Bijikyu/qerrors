--- conflicted
+++ resolved
@@ -6,7 +6,7 @@
 
 ## Environment Variables
 
-<<<<<<< HEAD
+
 qerrors reads several environment variables to tune its behavior. A small configuration file in the library sets sensible defaults when these variables are not defined. Only `OPENAI_TOKEN` must be provided manually to enable AI analysis.
 
 * `OPENAI_TOKEN` &ndash; your OpenAI API key.
@@ -17,7 +17,7 @@
 * `QERRORS_LOG_MAXSIZE` &ndash; logger rotation size in bytes (default `1048576`).
 * `QERRORS_LOG_MAXFILES` &ndash; number of rotated log files (default `5`).
 * `QERRORS_VERBOSE` &ndash; enable console logging (`true` by default).
-=======
+
 
 You will need to set OPENAI_TOKEN in your environment, get your key at [OpenAI](https://openai.com). //env variable for OpenAI access
 Set QERRORS_CONCURRENCY to adjust how many analyses run simultaneously; //new variable controlling concurrency
@@ -36,7 +36,7 @@
 * `QERRORS_LOG_MAXFILES` - number of rotated files to keep (default `5`)
 
 
->>>>>>> 2e4bf4bb
+
 
 ## License
 
