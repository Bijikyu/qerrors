# qerrors

A middleware module to log errors and analyze them via an external AI API. 
Error logger that prints error stack and AI advice in the actual logs
to resolve errors.

## Environment Variables


qerrors reads several environment variables to tune its behavior. A small configuration file in the library sets sensible defaults when these variables are not defined. Only `OPENAI_TOKEN` must be provided manually to enable AI analysis.

* `OPENAI_TOKEN` &ndash; your OpenAI API key.
* `QERRORS_CONCURRENCY` &ndash; maximum concurrent analyses (default `5`).
<<<<<<< HEAD
* `QERRORS_CACHE_LIMIT` &ndash; size of the advice cache (default `50`).
* `QERRORS_QUEUE_LIMIT` &ndash; maximum queued analyses before rejecting new ones (default `100`). //(document new queue limit)
=======
* `QERRORS_CACHE_LIMIT` &ndash; size of the advice cache (default `50`, set to `0` to disable caching).
>>>>>>> 7634a9ce

* `QERRORS_RETRY_ATTEMPTS` &ndash; attempts when calling OpenAI (default `2`).
* `QERRORS_RETRY_BASE_MS` &ndash; base delay in ms for retries (default `100`).
* `QERRORS_TIMEOUT` &ndash; axios request timeout in ms (default `10000`).
* `QERRORS_MAX_SOCKETS` &ndash; maximum sockets per agent (default `50`).

* `QERRORS_LOG_MAXSIZE` &ndash; logger rotation size in bytes (default `1048576`).
* `QERRORS_LOG_MAXFILES` &ndash; number of rotated log files (default `5`).
* `QERRORS_VERBOSE` &ndash; enable console logging (`true` by default).
* `QERRORS_LOG_DIR` &ndash; directory for logger output (default `logs`).
* `QERRORS_DISABLE_FILE_LOGS` &ndash; disable file transports when set.


You will need to set OPENAI_TOKEN in your environment, get your key at [OpenAI](https://openai.com). //env variable for OpenAI access
Set QERRORS_CONCURRENCY to adjust how many analyses run simultaneously; //new variable controlling concurrency
if not set the default limit is 5. //explain fallback value
<<<<<<< HEAD
Use QERRORS_QUEUE_LIMIT to cap how many analyses can wait in line before rejection; //(explain queue limit)
if not set the default limit is 100. //(explain queue default)
=======
QERRORS_MAX_SOCKETS lets you limit how many sockets the http agents open; //document new env var usage
if not set the default is 50. //state default behaviour
>>>>>>> 7634a9ce


You will need to set OPENAI_TOKEN in your environment, get your key at [OpenAI](https://openai.com). //(mention required token)
The retry behaviour can be tuned with QERRORS_RETRY_ATTEMPTS and QERRORS_RETRY_BASE_MS which default to 2 and 100 respectively. //(document retry env vars)

You will need to set OPENAI_TOKEN in your environment, get your key at [OpenAI](https://openai.com).
You can optionally set `QERRORS_CACHE_LIMIT` to adjust how many advice entries are cached; set `0` to disable caching (default is 50).

Additional options control the logger's file rotation:

* `QERRORS_LOG_MAXSIZE` - max log file size in bytes before rotation (default `1048576`)
* `QERRORS_LOG_MAXFILES` - number of rotated files to keep (default `5`)
* `QERRORS_LOG_DIR` - path for log files (default `logs`)
* `QERRORS_DISABLE_FILE_LOGS` - omit file logs when set




## License

ISC

## Installation

```bash
npm install qerrors
```

## Usage

```javascript
// Import just qerrors:
const {qerrors} = require('qerrors');
// OR import both qerrors and logger: //(changed qErrors to qerrors for casing consistency)
const { qerrors, logger } = require('qerrors');

// Example of using qerrors as Express middleware:
app.use((err, req, res, next) => {
	qerrors(err, 'RouteName', req, res, next);
});

// Using qerrors in any catch block:
function doFunction(req, res, next) {
	try {
		//code
	} catch (error) {
		qerrors(error, "doFunction", req, res, next); //req res and next are optional
	}
}

// Example for javascript that is not express related (node / service code / biz logic)
function doFunction(param) {
	try {
		//code
	} catch (error) {
		qerrors(error, "doFunction", param);
	}
}

// ... or if multiple params:
function doFunction(param1, param2) {
	try {
		//code
	} catch (error) {
		qerrors(error, "doFunction", {param1, param2}); 
	}
}

// Using the Winston logger directly:
logger.info('Application started');
logger.warn('Something might be wrong');
logger.error('An error occurred', { errorDetails: error });
```

## Testing

Running `npm test` starts Node's built-in test runner using the `--test` flag.
The included tests rely on the `qtests` library to stub network requests, so the
suite can run entirely offline.

<|MERGE_RESOLUTION|>--- conflicted
+++ resolved
@@ -11,12 +11,10 @@
 
 * `OPENAI_TOKEN` &ndash; your OpenAI API key.
 * `QERRORS_CONCURRENCY` &ndash; maximum concurrent analyses (default `5`).
-<<<<<<< HEAD
-* `QERRORS_CACHE_LIMIT` &ndash; size of the advice cache (default `50`).
+
+* `QERRORS_CACHE_LIMIT` &ndash; size of the advice cache (default `50`, set to `0` to disable caching).
 * `QERRORS_QUEUE_LIMIT` &ndash; maximum queued analyses before rejecting new ones (default `100`). //(document new queue limit)
-=======
-* `QERRORS_CACHE_LIMIT` &ndash; size of the advice cache (default `50`, set to `0` to disable caching).
->>>>>>> 7634a9ce
+
 
 * `QERRORS_RETRY_ATTEMPTS` &ndash; attempts when calling OpenAI (default `2`).
 * `QERRORS_RETRY_BASE_MS` &ndash; base delay in ms for retries (default `100`).
@@ -33,13 +31,13 @@
 You will need to set OPENAI_TOKEN in your environment, get your key at [OpenAI](https://openai.com). //env variable for OpenAI access
 Set QERRORS_CONCURRENCY to adjust how many analyses run simultaneously; //new variable controlling concurrency
 if not set the default limit is 5. //explain fallback value
-<<<<<<< HEAD
+
 Use QERRORS_QUEUE_LIMIT to cap how many analyses can wait in line before rejection; //(explain queue limit)
 if not set the default limit is 100. //(explain queue default)
-=======
+
 QERRORS_MAX_SOCKETS lets you limit how many sockets the http agents open; //document new env var usage
 if not set the default is 50. //state default behaviour
->>>>>>> 7634a9ce
+
 
 
 You will need to set OPENAI_TOKEN in your environment, get your key at [OpenAI](https://openai.com). //(mention required token)
