--- conflicted
+++ resolved
@@ -12,12 +12,11 @@
 * `OPENAI_TOKEN` &ndash; your OpenAI API key.
 * `QERRORS_CONCURRENCY` &ndash; maximum concurrent analyses (default `5`).
 * `QERRORS_CACHE_LIMIT` &ndash; size of the advice cache (default `50`).
-<<<<<<< HEAD
-=======
+
 * `QERRORS_RETRIES` &ndash; attempts when calling OpenAI (default `3`).
 * `QERRORS_RETRY_DELAY_MS` &ndash; base delay in ms for retries (default `500`).
 * `QERRORS_TIMEOUT` &ndash; axios request timeout in ms (default `10000`).
->>>>>>> a019566d
+
 * `QERRORS_LOG_MAXSIZE` &ndash; logger rotation size in bytes (default `1048576`).
 * `QERRORS_LOG_MAXFILES` &ndash; number of rotated log files (default `5`).
 * `QERRORS_VERBOSE` &ndash; enable console logging (`true` by default).
