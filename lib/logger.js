/**
 * Winston logger configuration for qerrors module
 * 
 * This module configures a comprehensive logging system using Winston that handles
 * both structured JSON logging and human-readable console output. The configuration
 * is designed to support both development and production environments.
 * 
 * Design rationale:
 * - Multi-transport approach ensures logs are captured in multiple formats/locations
 * - JSON format enables log aggregation and analysis tools
 * - Console output provides immediate feedback during development
 * - File separation (error vs combined) enables focused error analysis
 * - Custom printf format balances readability with structured data
 * - Stack trace inclusion aids debugging complex error scenarios
 */

const { createLogger, format, transports } = require('winston'); //import winston logging primitives
const path = require('path'); //path for building log file paths
<<<<<<< HEAD
const DailyRotateFile = require('winston-daily-rotate-file'); //import daily rotation transport //(enable time based rotation)

require('./config'); //ensure environment defaults are loaded
const rotationOpts = { maxsize: Number(process.env.QERRORS_LOG_MAXSIZE) || 1024 * 1024, maxFiles: Number(process.env.QERRORS_LOG_MAXFILES) || 5, tailable: true }; //(use env config when rotating logs)
const maxDays = Number(process.env.QERRORS_LOG_MAX_DAYS) || 0; //days to retain logs //(controls time rotation)
const logDir = process.env.QERRORS_LOG_DIR || 'logs'; //directory to store log files
=======
const config = require('./config'); //load config helpers for defaults

const rotationOpts = { maxsize: config.getInt('QERRORS_LOG_MAXSIZE'), maxFiles: config.getInt('QERRORS_LOG_MAXFILES'), tailable: true }; //(use env config when rotating logs)
const logDir = config.getEnv('QERRORS_LOG_DIR'); //directory to store log files
>>>>>>> 11d266a1


/**
 * Winston logger instance with multi-format, multi-transport configuration
 * 
 * Transport strategy:
 * 1. Error-only file for focused error analysis and alerting
 * 2. Combined file for comprehensive audit trail and debugging
 * 3. Console for immediate development feedback and debugging
 * 
 * Format strategy combines multiple Winston formatters:
 * - Timestamp: Consistent chronological ordering across environments
 * - Errors: Proper stack trace handling for Error objects
 * - Splat: Support for printf-style string interpolation
 * - JSON: Structured data for log analysis tools
 * - Printf: Human-readable final format for console output
 */
const logger = createLogger({
	// Info level captures errors, warnings, and informational messages
	// This provides comprehensive logging without debug noise in production
	level: 'info',
	
	// Combined format pipeline processes logs through multiple transformations
	// Order matters: timestamp first, then error handling, then formatting
	format: format.combine(
		// Standardized timestamp format ensures consistent chronological sorting
		// Format chosen for readability and international compatibility
		format.timestamp({ format: 'YYYY-MM-DD HH:mm:ss' }),
		
		// Specialized handling for Error objects to capture stack traces
		// Critical for debugging as Error objects don't stringify stack traces by default
		format.errors({ stack: true }),
		
		// Enable printf-style string interpolation in log messages
		// Allows flexible message formatting: logger.info('User %s logged in', username)
		format.splat(),
		
		// JSON format for structured logging and compatibility with log aggregation
		// Essential for production environments using centralized logging
		format.json(),
		
		// Custom printf formatter for human-readable console output
		// Conditionally includes stack trace to avoid clutter in normal messages
		format.printf(({ timestamp, level, message, stack }) => {
			return `${timestamp} ${level}: ${message}${stack ? '\n' + stack : ''}`;
		})
	),
	
        // Default metadata added to all log entries
        // Service identification helps in multi-service environments
        defaultMeta: { service: config.getEnv('QERRORS_SERVICE_NAME') }, //(use env service name)
	
        // Multi-transport configuration for comprehensive log coverage
        transports: (() => {
<<<<<<< HEAD
               const arr = []; //start with no transports
               if (!process.env.QERRORS_DISABLE_FILE_LOGS) { //add files when not disabled
                        if (maxDays > 0) { //use daily rotate when retention set
                                arr.push(new DailyRotateFile({ filename: path.join(logDir, 'error-%DATE%.log'), level: 'error', datePattern: 'YYYY-MM-DD', maxFiles: `${maxDays}d`, maxSize: rotationOpts.maxsize }));
                                arr.push(new DailyRotateFile({ filename: path.join(logDir, 'combined-%DATE%.log'), datePattern: 'YYYY-MM-DD', maxFiles: `${maxDays}d`, maxSize: rotationOpts.maxsize }));
                        } else {
                                arr.push(new transports.File({ filename: path.join(logDir, 'error.log'), level: 'error', ...rotationOpts }));
                                arr.push(new transports.File({ filename: path.join(logDir, 'combined.log'), ...rotationOpts }));
                        }
               }
               if (process.env.QERRORS_VERBOSE === 'true') { arr.push(new transports.Console()); } //console only when verbose
               return arr; //provide configured transports
       })()
=======
                const arr = []; //start with no transports
                if (!config.getEnv('QERRORS_DISABLE_FILE_LOGS')) { //add files when not disabled
                        arr.push(new transports.File({ filename: path.join(logDir, 'error.log'), level: 'error', ...rotationOpts }));
                        arr.push(new transports.File({ filename: path.join(logDir, 'combined.log'), ...rotationOpts }));
                }
                if (config.getEnv('QERRORS_VERBOSE') === 'true') { arr.push(new transports.Console()); } //console only when verbose
                return arr; //provide configured transports
        })()
>>>>>>> 11d266a1
});

function logStart(name, data) { logger.info(`${name} start ${JSON.stringify(data)}`); } //log start info //(use info to match stub)
function logReturn(name, data) { logger.info(`${name} return ${JSON.stringify(data)}`); } //log result info //(use info to match stub)

// Export configured logger instance
// This provides a consistent logging interface across the entire qerrors module
module.exports = logger;
module.exports.logStart = logStart; //export start logger //(make available to env utils)
module.exports.logReturn = logReturn; //export return logger //(make available to env utils)<|MERGE_RESOLUTION|>--- conflicted
+++ resolved
@@ -16,19 +16,14 @@
 
 const { createLogger, format, transports } = require('winston'); //import winston logging primitives
 const path = require('path'); //path for building log file paths
-<<<<<<< HEAD
+
 const DailyRotateFile = require('winston-daily-rotate-file'); //import daily rotation transport //(enable time based rotation)
 
 require('./config'); //ensure environment defaults are loaded
 const rotationOpts = { maxsize: Number(process.env.QERRORS_LOG_MAXSIZE) || 1024 * 1024, maxFiles: Number(process.env.QERRORS_LOG_MAXFILES) || 5, tailable: true }; //(use env config when rotating logs)
 const maxDays = Number(process.env.QERRORS_LOG_MAX_DAYS) || 0; //days to retain logs //(controls time rotation)
 const logDir = process.env.QERRORS_LOG_DIR || 'logs'; //directory to store log files
-=======
-const config = require('./config'); //load config helpers for defaults
 
-const rotationOpts = { maxsize: config.getInt('QERRORS_LOG_MAXSIZE'), maxFiles: config.getInt('QERRORS_LOG_MAXFILES'), tailable: true }; //(use env config when rotating logs)
-const logDir = config.getEnv('QERRORS_LOG_DIR'); //directory to store log files
->>>>>>> 11d266a1
 
 
 /**
@@ -83,7 +78,6 @@
 	
         // Multi-transport configuration for comprehensive log coverage
         transports: (() => {
-<<<<<<< HEAD
                const arr = []; //start with no transports
                if (!process.env.QERRORS_DISABLE_FILE_LOGS) { //add files when not disabled
                         if (maxDays > 0) { //use daily rotate when retention set
@@ -97,16 +91,6 @@
                if (process.env.QERRORS_VERBOSE === 'true') { arr.push(new transports.Console()); } //console only when verbose
                return arr; //provide configured transports
        })()
-=======
-                const arr = []; //start with no transports
-                if (!config.getEnv('QERRORS_DISABLE_FILE_LOGS')) { //add files when not disabled
-                        arr.push(new transports.File({ filename: path.join(logDir, 'error.log'), level: 'error', ...rotationOpts }));
-                        arr.push(new transports.File({ filename: path.join(logDir, 'combined.log'), ...rotationOpts }));
-                }
-                if (config.getEnv('QERRORS_VERBOSE') === 'true') { arr.push(new transports.Console()); } //console only when verbose
-                return arr; //provide configured transports
-        })()
->>>>>>> 11d266a1
 });
 
 function logStart(name, data) { logger.info(`${name} start ${JSON.stringify(data)}`); } //log start info //(use info to match stub)
