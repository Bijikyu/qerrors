--- conflicted
+++ resolved
@@ -31,13 +31,12 @@
         httpsAgent: new https.Agent({ keepAlive: true }) //reuse https connections
 });
 
-<<<<<<< HEAD
+
 let active = 0; //count of active analyses to limit concurrency
 const limit = parseInt(process.env.QERRORS_CONCURRENCY, 10) || 5; //set concurrency from env var or default to 5
-=======
-const limit = 5; //maximum analyses allowed at once
+
 const queue = pLimit(limit); //queue with concurrency limit
->>>>>>> 770c3cb5
+
 
 function scheduleAnalysis(err, ctx) { //queue analyzeError using p-limit
         return queue(() => analyzeError(err, ctx)); //return queued promise for analysis
@@ -146,22 +145,15 @@
 		}
 	});
 	
-<<<<<<< HEAD
+
         // Extract advice with fallback for API response failures
         // Default message ensures function always returns something useful
         let advice = response?.data?.choices?.[0]?.message?.content || null; //capture structured advice object returned by OpenAI
         if (advice && typeof advice === 'string') { //parse json string from API if needed
                 try { advice = JSON.parse(advice); } //attempt parse when content string
                 catch { advice = null; } //null advice on parse failure
-=======
-	// Extract advice with fallback for API response failures
-	// Default message ensures function always returns something useful
-
-        let advice = response?.data?.choices?.[0]?.message?.content || null; //capture structured advice object returned by OpenAI
-        if (advice && typeof advice === 'string') { //attempt to parse json string responses
-                try { advice = JSON.parse(advice); } catch { advice = null; } //parse or null on failure
-
->>>>>>> 770c3cb5
+
+
         }
 	
 	// Validate response structure and handle different API response formats
