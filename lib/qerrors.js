--- conflicted
+++ resolved
@@ -44,7 +44,7 @@
 
 const limit = pLimit(Number(process.env.QERRORS_CONCURRENCY, 10) || 5); //create limiter with env based concurrency
 
-<<<<<<< HEAD
+
 const queue = []; //pending analyses waiting for free slot
 
 
@@ -66,8 +66,7 @@
 } //(close enqueue based function)
 
 
-=======
->>>>>>> 1ae1e906
+
 async function scheduleAnalysis(err, ctx) { //limit analyzeError concurrency
         return limit(() => analyzeError(err, ctx)); //queue via p-limit and return its promise
 
