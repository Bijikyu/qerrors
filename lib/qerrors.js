--- conflicted
+++ resolved
@@ -24,7 +24,7 @@
 const { randomUUID } = require('crypto'); //import UUID generator for unique names
 const pLimit = require('p-limit'); //lightweight promise queue for concurrency control
 
-<<<<<<< HEAD
+
 function verboseLog(msg) { //conditional console output helper
         if (process.env.QERRORS_VERBOSE === 'true') console.log(msg); //only log when enabled
 }
@@ -33,9 +33,7 @@
 const RETRY_DELAY = Number(process.env.QERRORS_RETRY_DELAY_MS) || 500; //initial backoff delay
 
 const ADVICE_CACHE_LIMIT = Number(process.env.QERRORS_CACHE_LIMIT) || 50; //max cache entries configurable by env
-=======
-const ADVICE_CACHE_LIMIT = Number(process.env.QERRORS_CACHE_LIMIT) || 50; //read cache size from env or default 50
->>>>>>> 2e4bf4bb
+
 const adviceCache = new Map(); //Map used for LRU cache implementation
 
 const axiosInstance = axios.create({ //axios instance with keep alive agents
@@ -45,9 +43,10 @@
 
 
 let active = 0; //count of active analyses to limit concurrency
-<<<<<<< HEAD
-const limit = Number(process.env.QERRORS_CONCURRENCY) || 5; //max analyses from env
-const queue = []; //pending analyses waiting for free slot
+
+const limit = parseInt(process.env.QERRORS_CONCURRENCY, 10) || 5; //set concurrency from env var or default to 5
+
+const queue = pLimit(limit); //queue with concurrency limit
 
 function processQueue() { //start next queued analysis if capacity
         if (active >= limit || queue.length === 0) return; //exit if busy or none queued
@@ -64,15 +63,7 @@
                 queue.push({ err, ctx, resolve, reject }); //add new job
                 processQueue(); //trigger processing for queue
         });
-=======
-const limit = parseInt(process.env.QERRORS_CONCURRENCY, 10) || 5; //set concurrency from env var or default to 5
-
-const queue = pLimit(limit); //queue with concurrency limit
-
-
-function scheduleAnalysis(err, ctx) { //queue analyzeError using p-limit
-        return queue(() => analyzeError(err, ctx)); //return queued promise for analysis
->>>>>>> 2e4bf4bb
+
 }
 
 function escapeHtml(str) { //escape characters for safe html insertion
@@ -162,7 +153,7 @@
 	// OpenAI API call with optimized parameters for error analysis
 	// Model choice balances capability with cost and response time
 	// Parameters tuned for creative but focused debugging suggestions
-<<<<<<< HEAD
+
 	
 	// Extract advice with fallback for API response failures
   let response; //will hold axios response
@@ -196,33 +187,7 @@
         let advice = response?.data?.choices?.[0]?.message?.content || null; //capture raw advice which may be JSON string
         if (typeof advice === 'string') { //convert string to object when possible
                 try { advice = JSON.parse(advice); } catch { advice = null; }; //ignore parse errors gracefully
-=======
-  const response = await postWithRetry('https://api.openai.com/v1/chat/completions', { //single API request to OpenAI service
-		model: 'gpt-4.1', // Latest model for best analysis quality
-		messages: [{role: 'user',	content: errorPrompt}],
-		response_format: {"type": "json_object"}, // request structured JSON response from API // (changed from text to json_object to match object expectation)
-		temperature: 1, // High creativity for diverse debugging approaches
-                max_tokens: 2048, //changed property name per updated API requirement; still limits advice length
-		top_p: 1, // Full vocabulary access for technical terminology
-		frequency_penalty: 0, // Allow repetition of important debugging concepts
-		presence_penalty: 0 // Don't penalize technical term usage
-	}, {
-		headers: {
-			'Authorization': `Bearer ${process.env.OPENAI_TOKEN}`,
-			'Content-Type': 'application/json'
-		}
-	});
-	
-
-        // Extract advice with fallback for API response failures
-        // Default message ensures function always returns something useful
-        let advice = response?.data?.choices?.[0]?.message?.content || null; //capture structured advice object returned by OpenAI
-        if (advice && typeof advice === 'string') { //parse json string from API if needed
-                try { advice = JSON.parse(advice); } //attempt parse when content string
-                catch { advice = null; } //null advice on parse failure
-
-
->>>>>>> 2e4bf4bb
+
         }
 	
 	// Validate response structure and handle different API response formats
