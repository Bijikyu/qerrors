/**
 * Core qerrors module - provides intelligent error analysis using OpenAI's API
 * 
 * This module implements a sophisticated error handling system that not only logs errors
 * but also provides AI-powered analysis and suggestions for resolution. The design balances
 * practical error handling needs with advanced AI capabilities.
 * 
 * Key design decisions:
 * - Uses OpenAI GPT models for error analysis to provide contextual debugging help
 * - Implements graceful degradation when AI services are unavailable
 * - Generates unique error identifiers for tracking and correlation
 * - Supports both Express middleware usage and standalone error handling
 */


'use strict'; //(enable strict mode for improved error detection)
require('./config'); //load default environment variables

const logger = require('./logger'); //centralized winston logger configuration
const axios = require('axios'); //HTTP client used for OpenAI API calls
const http = require('http'); //node http for agent keep alive
const https = require('https'); //node https for agent keep alive
const crypto = require('crypto'); //node crypto for hashing cache keys
const { randomUUID } = require('crypto'); //import UUID generator for unique names
const pLimit = require('p-limit'); //lightweight promise queue for concurrency control


function verboseLog(msg) { //conditional console output helper
        if (process.env.QERRORS_VERBOSE === 'true') console.log(msg); //only log when enabled
}


const ADVICE_CACHE_LIMIT = Number(process.env.QERRORS_CACHE_LIMIT) || 50; //max cache entries configurable by env

const adviceCache = new Map(); //Map used for LRU cache implementation

const axiosInstance = axios.create({ //axios instance with keep alive agents
        httpAgent: new http.Agent({ keepAlive: true }), //reuse http connections
        httpsAgent: new https.Agent({ keepAlive: true }), //reuse https connections
        timeout: Number(process.env.QERRORS_TIMEOUT) || 10000 //abort request after timeout
});



const limit = pLimit(Number(process.env.QERRORS_CONCURRENCY, 10) || 5); //create limiter with env based concurrency


const queue = []; //pending analyses waiting for free slot


function processQueue() { //start next queued analysis if capacity
        if (active >= limit || queue.length === 0) return; //exit if busy or none queued
        const job = queue.shift(); //remove first waiting item
        active++; //track running analyses
        analyzeError(job.err, job.ctx) //invoke analysis for job
                .then(job.resolve) //resolve promise with result
                .catch(job.reject) //propagate errors to caller
                .finally(() => { active--; processQueue(); }); //schedule next job when done
}

async function scheduleAnalysis(err, ctx) { //enqueue analyzeError instead of busy wait
        return new Promise((resolve, reject) => { //wrap queue handling in promise
                queue.push({ err, ctx, resolve, reject }); //add new job
                processQueue(); //trigger processing for queue
        });
<<<<<<< HEAD
} //(close first scheduleAnalysis)
=======
} //(close enqueue based function)


>>>>>>> 7776712c

async function scheduleAnalysis(err, ctx) { //limit analyzeError concurrency
        return limit(() => analyzeError(err, ctx)); //queue via p-limit and return its promise

}

function escapeHtml(str) { //escape characters for safe html insertion
        return String(str).replace(/[&<>"]/g, (ch) => { //(replace &,<,>," with entities)
                if (ch === '&') { return '&amp;'; }
                if (ch === '<') { return '&lt;'; }
                if (ch === '>') { return '&gt;'; }
                if (ch === '"') { return '&quot;'; }
                return ch;
        });
}

async function postWithRetry(url, data, opts) { //post wrapper with retry logic
        const retries = Number(process.env.QERRORS_RETRY_ATTEMPTS) || 2; //default retry count
        const base = Number(process.env.QERRORS_RETRY_BASE_MS) || 100; //base delay ms
        for (let i = 0; i <= retries; i++) { //attempt request with retries
                try { return await axiosInstance.post(url, data, opts); } //(try post once)
                catch (err) { if (i >= retries) throw err; } //throw when out of retries
                const wait = base * 2 ** i; //compute exponential delay
                await new Promise(r => setTimeout(r, wait)); //pause before next attempt
        }
}
/**
 * Analyzes an error using OpenAI's API to provide intelligent debugging suggestions
 * 
 * This function represents the core AI-powered feature of qerrors. It sends error details
 * to OpenAI's API and returns actionable advice for developers.
 * 
 * Design rationale:
 * - Early return for AxiosErrors prevents infinite loops when network issues occur
 * - Environment variable check ensures graceful degradation without API keys
 * - Prompt engineering optimizes for practical, console-readable advice
 * - Response validation handles various API response formats safely
 * - Temperature=1 provides creative but relevant suggestions
 * - Max tokens=2048 balances detail with cost considerations
 * 
 * @param {Error} error - The error object containing name, message, and stack trace
 * @param {string} context - Contextual information about where/when the error occurred
 * @returns {Promise<Object|null>} - AI-generated advice object or null if analysis fails or is skipped for Axios errors //(update return description)
 */
async function analyzeError(error, context) {
	// Prevent infinite loops by avoiding analysis of network errors from our own API calls
	// This is critical because axios errors during AI analysis would trigger more analysis
        if (typeof error.name === 'string' && error.name.includes('AxiosError')) { //(skip axios error objects early)
                verboseLog(`Axios Error`); //(log axios detection for analysis skip)
                return null; //(avoid API call when axios error encountered)
        };

        // Log analysis attempt for debugging and tracking purposes
        // Multi-line format improves readability in console output
        verboseLog(`qerrors error analysis is running for
                        error name: "${error.uniqueErrorName}",
                        error message: "${error.message}",
                        with context: "${context}"`);

        if (!error.qerrorsKey) { //check for existing qerrorsKey on error object
                error.qerrorsKey = crypto.createHash('sha256').update(`${error.message}${error.stack}`).digest('hex'); //hash message and stack for caching
        }

        if (adviceCache.has(error.qerrorsKey)) { //return cached advice when available
                const cached = adviceCache.get(error.qerrorsKey); //retrieve cached entry
                adviceCache.delete(error.qerrorsKey); //move to most recent for LRU
                adviceCache.set(error.qerrorsKey, cached); //reinsert to maintain order
                verboseLog(`cache hit for ${error.uniqueErrorName}`); //log cache usage
                return cached; //skip api call when advice cached
        }

        // Graceful degradation when API token is not available
        // Returns null rather than throwing to maintain application stability
        if (!process.env.OPENAI_TOKEN) {
                console.error("Missing OPENAI_TOKEN in environment variables.");
                return null;
	}
	
        // Carefully crafted prompt that optimizes for practical debugging advice
        // Specific instructions prevent unhelpful generic responses and formatting issues
        // Context inclusion helps AI understand the error's environment
        const truncatedStack = (error.stack || '').split('\n').slice(0, 20).join('\n'); // (limit stack trace to 20 lines for smaller payloads)
        const errorPrompt = `Analyze this error (${error.name}) that gave this message (${error.message}) and provide suggestions to fix it:\n\n${truncatedStack}
	that happened in this context: ${context}. In your response, realize this is 
	being printed to console logging, so do not include punctuation or symbols 
	aimed at embedding or formatting such as quotation marks or markdown that will not work in an app's logging. 
	This response is intended to be read by a software developer debugging. Do not give basic advice such as 
	"test the fix"; the dev knows the basics of their job, advise on the error 
	and only the error. Do not use blank lines.`;
	
	// OpenAI API call with optimized parameters for error analysis
	// Model choice balances capability with cost and response time
	// Parameters tuned for creative but focused debugging suggestions

	
        // Extract advice with fallback for API response failures
        let response; //will hold axios response
        const openaiBody = { //payload for OpenAI API
                model: 'gpt-4.1', // latest model for best analysis quality
                messages: [{ role: 'user', content: errorPrompt }], //prompt to analyze error
                response_format: { type: 'json_object' }, //structured response expected
                temperature: 1, //creative but focused suggestions
                max_tokens: 2048, //limit response length
                top_p: 1, //full vocabulary access
                frequency_penalty: 0, //allow repetition when useful
                presence_penalty: 0 //permit technical term usage
        };
        try {
                response = await module.exports.postWithRetry('https://api.openai.com/v1/chat/completions', openaiBody, { //use helper for retries
                        headers: {
                                'Authorization': `Bearer ${process.env.OPENAI_TOKEN}`,
                                'Content-Type': 'application/json'
                        }
                });
        } catch (apiErr) {
                verboseLog(`OpenAI request failed after retries`); //log final failure
                return null; //abort analysis when request fails entirely
        }
        // Default message ensures function always returns something useful
        let advice = response?.data?.choices?.[0]?.message?.content || null; //capture raw advice which may be JSON string
        if (typeof advice === 'string') { //convert string to object when possible
                try { advice = JSON.parse(advice); } catch { advice = null; }; //ignore parse errors gracefully

        }
	
	// Validate response structure and handle different API response formats
	// This defensive programming handles potential API changes or unexpected responses
        if (advice && typeof advice === 'object') {
                verboseLog(`qerrors is returning advice for
                                the error name: "${error.uniqueErrorName}",
                                with the error message: "${error.message}",
                                with context: "${context}"`);
		
		// Handle structured response with data property
                if (advice.data) {
                        verboseLog(`${error.uniqueErrorName} ${JSON.stringify(advice.data)}`); //(stringify advice.data for consistent logging)
                        adviceCache.set(error.qerrorsKey, advice); //store new advice in cache
                        if (adviceCache.size > ADVICE_CACHE_LIMIT) { adviceCache.delete(adviceCache.keys().next().value); } //evict oldest when limit exceeded
                        return advice;
                } else if (advice) {
                        // Handle direct advice object
                        verboseLog(`${error.uniqueErrorName} ${JSON.stringify(advice)}`); //(stringify advice object for consistent logging)
                        adviceCache.set(error.qerrorsKey, advice); //cache direct advice
                        if (adviceCache.size > ADVICE_CACHE_LIMIT) { adviceCache.delete(adviceCache.keys().next().value); } //keep cache size
                        return advice;
                }
	} else {
		// Log analysis failure for debugging and monitoring
		// Provides enough detail to diagnose API issues without exposing sensitive data
                verboseLog(`Problem in analyzeError function of qerrors for ${error.uniqueErrorName}: ${error.message}`); //log analysis failure
		return null; // Graceful failure allows application to continue
	}
}

/**
 * Main qerrors function - comprehensive error handling with AI analysis and smart response handling
 * 
 * This is the primary entry point for error processing. It handles the complete error lifecycle:
 * logging, analysis, response generation, and middleware chain continuation.
 * 
 * Design philosophy:
 * - Works as both Express middleware and standalone error handler
 * - Generates unique identifiers for error tracking and correlation
 * - Provides intelligent response format detection (HTML vs JSON)
 * - Maintains Express middleware contract while adding AI capabilities
 * - Implements defensive programming to prevent secondary errors
 * 
 * @param {Error} error - The error object to process
 * @param {string} context - Descriptive context about where/when error occurred
 * @param {Object} [req] - Express request object (optional, enables middleware features)
 * @param {Object} [res] - Express response object (optional, enables automatic responses)
 * @param {Function} [next] - Express next function (optional, enables middleware chaining)
 * @returns {Promise<void>}
 */
async function qerrors(error, context, req, res, next) {
	// Input validation - prevent processing null/undefined errors
	// Early return prevents downstream errors and provides clear feedback
	if (!error) {
		console.warn('qerrors called without an error object');
		return;
	}
	
	// Context defaulting ensures we always have meaningful error context
	// This helps with debugging and error correlation across logs
	context = context || 'unknown context';
	
	// Generate unique error identifier for tracking and correlation
	// Format: "ERROR: " + errorType + timestamp + randomString
	// This allows linking related log entries and tracking error resolution
        const uniqueErrorName = `ERROR:${error.name}_${randomUUID()}`; //generate identifier via crypto uuid
	
	// Log error processing start with full context
	// Multi-line format improves readability in log aggregation systems
        verboseLog(`qerrors is running for error message: "${error.message}",
                        with context: "${context}",
                        assigning it the unique error name: "${uniqueErrorName}"`);
	
	// Generate ISO timestamp for consistent log timing across time zones
	// This is critical for distributed systems and log correlation
        const timestamp = new Date().toISOString(); //create standardized timestamp for logs
	
	// Destructure error properties with sensible defaults
	// This pattern handles custom error objects that may lack standard properties
	// Default values prevent undefined fields in logs and responses
	const {
		message = 'An error occurred', // Generic fallback message
		statusCode = 500, // HTTP 500 for unspecified server errors
		isOperational = true, // Assume operational error unless specified otherwise
	} = error;
	
	// Create comprehensive error log object
	// Structure designed for JSON logging systems and error tracking services
	// Includes all essential debugging information in a standardized format
	const errorLog = {
		uniqueErrorName, // For correlation and tracking
		timestamp, // For chronological analysis
		message, // Human-readable error description
		statusCode, // HTTP status for web context
		isOperational, // Distinguishes expected vs unexpected errors
		context, // Contextual information for debugging
		stack: error.stack // Full stack trace for technical debugging
	};
	
	// Augment original error object with unique identifier
	// This allows downstream code to reference this specific error instance
	error.uniqueErrorName = uniqueErrorName;
	
	// Log error through winston logger for persistent storage and processing
	// Uses structured logging format compatible with log aggregation systems
	logger.error(errorLog);
	

	
	// HTTP response handling - only if Express response object is available
	// Check headersSent prevents "Cannot set headers after they are sent" errors
	if (res && !res.headersSent) {
		// Content negotiation based on client's Accept header
		// Provides appropriate response format for different client types
                const acceptHeader = req?.headers?.['accept'] || null; //inspect client preference for HTML
		
                if (acceptHeader && acceptHeader.includes('text/html')) {
                        const safeMsg = escapeHtml(message); //(escape message for html page)
                        const safeStack = escapeHtml(error.stack || 'No stack trace available'); //(escape stack for html)
                        // Generate HTML error page for browser requests
                        // Provides user-friendly error display with technical details for developers
                        // Inline CSS ensures styling works without external dependencies
                        const htmlErrorPage = `
                                <!DOCTYPE html>
                                <html>
                                <head>
                                        <title>Error: ${statusCode}</title>
                                        <style>
						body { font-family: sans-serif; padding: 2em; }
						.error { color: #d32f2f; }
						pre { background: #f5f5f5; padding: 1em; border-radius: 4px; overflow: auto; }
					</style>
				</head>
                                <body>
                                        <h1 class="error">Error: ${statusCode}</h1>
                                        <h2>${safeMsg}</h2>
                                        <pre>${safeStack}</pre>
                                </body>
                                </html>
                        `;
			res.status(statusCode).send(htmlErrorPage);
		} else {
			// JSON response for API clients and AJAX requests
			// Structured format enables programmatic error handling
			res.status(statusCode).json({ error: errorLog });
		}
	}
	
	// Express middleware chain continuation
	// Only call next if headers haven't been sent to prevent response conflicts
	// This maintains Express middleware contract while preventing double responses
        if (next) {
                if (!res || !res.headersSent) {
                        next(error); // Pass error to next middleware for additional processing
                }
        }

        Promise.resolve() //start async analysis without blocking response
                .then(() => scheduleAnalysis(error, context)) //invoke queued analysis after sending response
                .catch((analysisErr) => logger.error(analysisErr)); //log any scheduleAnalysis failures

        verboseLog(`qerrors ran`); //log completion after scheduling analysis
}

// Export main qerrors function as default export
// This provides the primary interface that most users will interact with
module.exports = qerrors;

// Expose analyzeError for testing and advanced usage scenarios
// This allows unit testing of the AI analysis functionality in isolation
// Also enables advanced users to call error analysis without full qerrors processing
module.exports.analyzeError = analyzeError;
module.exports.axiosInstance = axiosInstance; //export axios instance for testing
module.exports.postWithRetry = postWithRetry; //export retry helper for tests<|MERGE_RESOLUTION|>--- conflicted
+++ resolved
@@ -63,13 +63,8 @@
                 queue.push({ err, ctx, resolve, reject }); //add new job
                 processQueue(); //trigger processing for queue
         });
-<<<<<<< HEAD
+
 } //(close first scheduleAnalysis)
-=======
-} //(close enqueue based function)
-
-
->>>>>>> 7776712c
 
 async function scheduleAnalysis(err, ctx) { //limit analyzeError concurrency
         return limit(() => analyzeError(err, ctx)); //queue via p-limit and return its promise
