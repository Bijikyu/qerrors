--- conflicted
+++ resolved
@@ -143,17 +143,11 @@
 	
 	// Extract advice with fallback for API response failures
 	// Default message ensures function always returns something useful
-<<<<<<< HEAD
+
         let advice = response?.data?.choices?.[0]?.message?.content || null; //capture structured advice object returned by OpenAI
         if (advice && typeof advice === 'string') { //attempt to parse json string responses
                 try { advice = JSON.parse(advice); } catch { advice = null; } //parse or null on failure
-=======
-        let advice = response?.data?.choices?.[0]?.message?.content || null; //capture raw advice which may be JSON string
-
-        if (typeof advice === 'string') { //parse string response into object
-                try { advice = JSON.parse(advice); } //convert JSON string to object
-                catch { advice = null; } //ignore parse errors and fall back to null
->>>>>>> 95d7d0ca
+
         }
 	
 	// Validate response structure and handle different API response formats
