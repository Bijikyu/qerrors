--- conflicted
+++ resolved
@@ -1,9 +1,7 @@
 
-<<<<<<< HEAD
+
 const test = require('node:test'); //node test runner //(import node test)
-=======
-const test = require('node:test'); //node builtin test runner
->>>>>>> 7776712c
+
 const assert = require('assert');
 const qtests = require('qtests');
 const { getMissingEnvVars, throwIfMissingEnvVars, warnIfMissingEnvVars } = require('../lib/envUtils');
